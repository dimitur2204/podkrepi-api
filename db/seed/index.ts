import { PrismaClient } from '@prisma/client'

import { citiesSeed } from './cities.seed'
import { personSeed } from './person.seed'
import { campaignSeed } from './campaign.seed'
import { countriesSeed } from './countries.seed'
import { supportersSeed } from './supporters.seed'
import { coordinatorSeed } from './coordinator.seed'
import { beneficiarySeed } from './beneficiary.seed'
import { infoRequestSeed } from './infoRequest.seed'
import { campaignTypesSeed } from './campaign-type.seed'
<<<<<<< HEAD
import { bankAccountSeed } from './bankaccount.seed'
=======
import { vaultSeed } from './vault.seed'
import { expenseSeed } from './expense.seed'
>>>>>>> d67b3850

const prisma = new PrismaClient()

async function main() {
  await Promise.all([await countriesSeed(), await citiesSeed(), await campaignTypesSeed()])

  const isDevConfig = process.env.NODE_ENV == 'development'
  if (isDevConfig) {
    console.warn('Executing development seeds')
    await Promise.all([
      await personSeed(),
      await infoRequestSeed(),
      await supportersSeed(),
      await coordinatorSeed(),
      await beneficiarySeed(),
      await campaignSeed(),
<<<<<<< HEAD
      await bankAccountSeed(),
=======
      await vaultSeed(),
      await expenseSeed(),
>>>>>>> d67b3850
    ])
  }
}

main()
  .catch((e) => {
    console.error(e)
    process.exit(1)
  })
  .finally(async () => {
    await prisma.$disconnect()
  })<|MERGE_RESOLUTION|>--- conflicted
+++ resolved
@@ -9,12 +9,9 @@
 import { beneficiarySeed } from './beneficiary.seed'
 import { infoRequestSeed } from './infoRequest.seed'
 import { campaignTypesSeed } from './campaign-type.seed'
-<<<<<<< HEAD
 import { bankAccountSeed } from './bankaccount.seed'
-=======
 import { vaultSeed } from './vault.seed'
 import { expenseSeed } from './expense.seed'
->>>>>>> d67b3850
 
 const prisma = new PrismaClient()
 
@@ -31,12 +28,9 @@
       await coordinatorSeed(),
       await beneficiarySeed(),
       await campaignSeed(),
-<<<<<<< HEAD
       await bankAccountSeed(),
-=======
       await vaultSeed(),
       await expenseSeed(),
->>>>>>> d67b3850
     ])
   }
 }
