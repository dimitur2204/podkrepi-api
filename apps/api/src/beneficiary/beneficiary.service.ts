--- conflicted
+++ resolved
@@ -1,5 +1,5 @@
 import { Beneficiary } from '.prisma/client'
-import { Injectable, Logger, NotFoundException } from '@nestjs/common'
+import { Injectable, NotFoundException } from '@nestjs/common'
 import { PrismaService } from '../prisma/prisma.service'
 import { CreateBeneficiaryDto } from './dto/create-beneficiary.dto'
 import { UpdateBeneficiaryDto } from './dto/update-beneficiary.dto'
@@ -14,28 +14,7 @@
   }
 
   async listBeneficiaries(): Promise<Beneficiary[]> {
-<<<<<<< HEAD
     return await this.prisma.beneficiary.findMany({ include: { person: true } })
-  }
-
-  async viewBeneficiary(id: string): Promise<Beneficiary | null | undefined> {
-    const beneficiary = await this.prisma.beneficiary.findFirst({
-      where: { id },
-      include: { person: true },
-    })
-
-    if (!beneficiary) {
-      Logger.warn('No beneficiary record with ID: ' + id)
-      throw new NotFoundException('No beneficiary record with ID: ' + id)
-    }
-    return beneficiary
-=======
-    return this.prisma.beneficiary.findMany({
-      include: {
-        person: true,
-        company: { select: { companyName: true } },
-      },
-    })
   }
 
   async viewBeneficiary(id: string): Promise<Beneficiary | null | undefined> {
@@ -52,7 +31,6 @@
       .catch(() => {
         throw new NotFoundException(`Could not find beneficiary`)
       })
->>>>>>> 851ef870
   }
 
   async editBeneficiary(
