--- conflicted
+++ resolved
@@ -7,11 +7,7 @@
 
   beforeEach(async () => {
     const module: TestingModule = await Test.createTestingModule({
-<<<<<<< HEAD
-      providers: [CityService, { provide: PrismaService, useValue: prismaMock }],
-=======
       providers: [CityService, MockPrismaService],
->>>>>>> 25c97eed
     }).compile()
 
     service = module.get<CityService>(CityService)
