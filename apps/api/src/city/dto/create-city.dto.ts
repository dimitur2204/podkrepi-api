import { ApiProperty } from '@nestjs/swagger/dist/decorators'
import { Expose } from 'class-transformer'
<<<<<<< HEAD
import {
  IsOptional,
  IsPostalCode,
  IsString,
  IsUUID,
} from 'class-validator'
=======
import { IsNumber, IsOptional, IsPositive, IsPostalCode, IsString, IsUUID } from 'class-validator'
>>>>>>> 97d6d8a3
import { Prisma } from '.prisma/client'

export class CreateCityDto {
  @ApiProperty()
  @Expose()
  @IsString()
  name: string

  @ApiProperty()
  @IsOptional()
  @Expose()
  @IsPostalCode('BG')
  postalCode: string

  @ApiProperty()
  @Expose()
  @IsUUID()
  countryId: string

  public toEntity(): Prisma.CityCreateInput {
    return {
      name: this.name,
      postalCode: this.postalCode,
      countryCode: { connect: { id: this.countryId } },
    }
  }
}<|MERGE_RESOLUTION|>--- conflicted
+++ resolved
@@ -1,15 +1,12 @@
 import { ApiProperty } from '@nestjs/swagger/dist/decorators'
 import { Expose } from 'class-transformer'
-<<<<<<< HEAD
 import {
   IsOptional,
   IsPostalCode,
   IsString,
   IsUUID,
 } from 'class-validator'
-=======
-import { IsNumber, IsOptional, IsPositive, IsPostalCode, IsString, IsUUID } from 'class-validator'
->>>>>>> 97d6d8a3
+
 import { Prisma } from '.prisma/client'
 
 export class CreateCityDto {
