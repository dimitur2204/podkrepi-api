--- conflicted
+++ resolved
@@ -101,13 +101,8 @@
   async createBankPayment(inputDto: CreateBankPaymentDto): Promise<Donation> {
     const donation = await this.prisma.donation.create({ data: inputDto.toEntity() })
 
-<<<<<<< HEAD
-    if (donation.status === DonationStatus.succeeded)
-      this.campaignServie.updateCampaignStatusIfTargetReached(donation)
-=======
     // Donation status check is not needed, because bank payments are only added by admins if the bank transfer was successful.
     await this.vaultService.incrementVaultAmount(donation.targetVaultId, donation.amount)
->>>>>>> eb691269
 
     return donation
   }
