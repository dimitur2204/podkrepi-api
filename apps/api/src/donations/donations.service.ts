--- conflicted
+++ resolved
@@ -1,33 +1,20 @@
 import Stripe from 'stripe'
-import { Injectable, Logger, NotAcceptableException, NotFoundException } from '@nestjs/common'
+import { Donation } from '@prisma/client'
 import { ConfigService } from '@nestjs/config'
 import { InjectStripeClient } from '@golevelup/nestjs-stripe'
+import { Injectable, Logger, NotAcceptableException, NotFoundException } from '@nestjs/common'
 
-import { DonationMetadata } from './dontation-metadata.interface'
-import { CampaignService } from '../campaign/campaign.service'
+import { KeycloakTokenParsed } from '../auth/keycloak'
+import { PrismaService } from '../prisma/prisma.service'
 import { CreateSessionDto } from './dto/create-session.dto'
-<<<<<<< HEAD
-import { Currency, Donation } from '@prisma/client'
-import { PrismaService } from '../prisma/prisma.service'
 import { CreatePaymentDto } from './dto/create-payment.dto'
 import { UpdatePaymentDto } from './dto/update-payment.dto'
-import { KeycloakTokenParsed } from '../auth/keycloak'
+import { CampaignService } from '../campaign/campaign.service'
+import { DonationMetadata } from './dontation-metadata.interface'
 
 type DeleteManyResponse = {
-    count: number
-  }
-  
-
-@Injectable()
-export class DonationsService {
-    constructor(
-        @InjectStripeClient() private stripeClient: Stripe,
-        private config: ConfigService,
-        private campaignServie: CampaignService,
-        private prisma: PrismaService
-    ) { }
-=======
-import { PrismaService } from '../prisma/prisma.service'
+  count: number
+}
 
 @Injectable()
 export class DonationsService {
@@ -35,128 +22,113 @@
     @InjectStripeClient() private stripeClient: Stripe,
     private config: ConfigService,
     private campaignServie: CampaignService,
-    private prisma: PrismaService
+    private prisma: PrismaService,
   ) {}
 
   async listPrices(type?: Stripe.PriceListParams.Type, active?: boolean): Promise<Stripe.Price[]> {
     const list = await this.stripeClient.prices.list({ active, type })
     return list.data
   }
->>>>>>> 46d0059a
 
-    async listPrices(type?: Stripe.PriceListParams.Type, active?: boolean): Promise<Stripe.Price[]> {
-        const list = await this.stripeClient.prices.list({ active, type })
-        return list.data
+  async createCheckoutSession(
+    sessionDto: CreateSessionDto,
+  ): Promise<{ session: Stripe.Checkout.Session }> {
+    await this.validateCampaign(sessionDto)
+
+    const appUrl = this.config.get<string>('APP_URL')
+    const mode = sessionDto.mode
+    const metadata: DonationMetadata = {
+      campaignId: sessionDto.campaignId,
     }
 
-    async createCheckoutSession(
-        sessionDto: CreateSessionDto,
-    ): Promise<{ session: Stripe.Checkout.Session }> {
-        await this.validateCampaign(sessionDto)
+    const session = await this.stripeClient.checkout.sessions.create({
+      mode,
+      line_items: [{ price: sessionDto.priceId, quantity: 1 }],
+      payment_method_types: ['card'],
+      payment_intent_data: mode === 'payment' ? { metadata } : undefined,
+      subscription_data: mode === 'subscription' ? { metadata } : undefined,
+      success_url: sessionDto.successUrl ?? `${appUrl}/success`,
+      cancel_url: sessionDto.cancelUrl ?? `${appUrl}/canceled`,
+      tax_id_collection: {
+        enabled: true,
+      },
+    })
+    return { session }
+  }
 
-        const appUrl = this.config.get<string>('APP_URL')
-        const mode = sessionDto.mode
-        const metadata: DonationMetadata = {
-            campaignId: sessionDto.campaignId,
-        }
-
-        const session = await this.stripeClient.checkout.sessions.create({
-            mode,
-            line_items: [{ price: sessionDto.priceId, quantity: 1 }],
-            payment_method_types: ['card'],
-            payment_intent_data: mode === 'payment' ? { metadata } : undefined,
-            subscription_data: mode === 'subscription' ? { metadata } : undefined,
-            success_url: sessionDto.successUrl ?? `${appUrl}/success`,
-            cancel_url: sessionDto.cancelUrl ?? `${appUrl}/canceled`,
-            tax_id_collection: {
-                enabled: true,
-            },
-        })
-        return { session }
+  async validateCampaign(sessionDto: CreateSessionDto) {
+    const canAcceptDonation = await this.campaignServie.canAcceptDonations(sessionDto.campaignId)
+    if (canAcceptDonation) {
+      return true
     }
 
-    async validateCampaign(sessionDto: CreateSessionDto) {
-        const canAcceptDonation = await this.campaignServie.canAcceptDonations(sessionDto.campaignId)
-        if (canAcceptDonation) {
-            return true
-        }
-
-        throw new NotAcceptableException('This campaign cannot accept donations')
-    }
-
-    async listDonations(): Promise<Donation[]> {
-        return await this.prisma.donation.findMany();
-    }
-
-    async getDonationById(id: string): Promise<Donation> {
-        try {
-            const donation = await this.prisma.donation.findFirst({
-                where: {
-                    id: id
-                },
-                rejectOnNotFound: true,
-            })
-            return donation
-        } catch (err) {
-            const msg = 'No Donation record with ID: ' + id
-            Logger.warn(msg)
-            throw new NotFoundException(msg)
-        }
-    }
-
-    async create(inputDto: CreatePaymentDto, user: KeycloakTokenParsed): Promise<Donation> {
-        return await this.prisma.donation.create({ data: inputDto.toEntity(user) })
-    }
-
-    async update(id: string, updatePaymentDto: UpdatePaymentDto): Promise<Donation> {
-        try{
-            return await this.prisma.donation.update({
-                where: {
-                    id,
-                },
-                data: {
-                    status: updatePaymentDto.status
-                }
-            })
-
-        } catch (err) {
-            const msg = `Update failed. No Donation found with ID: ${id}`
-
-            Logger.warn(msg)
-            throw new NotFoundException(msg)
-        }
-    }
-
-    async remove(ids: string[]): Promise<DeleteManyResponse> {
-        try {
-            return await this.prisma.donation.deleteMany({
-                where: {
-                    id: {
-                        in: ids,
-                    }
-                }
-            })
-          } catch (err) {
-            const msg = `Delete failed. No Donation found with given ID`
-      
-            Logger.warn(msg)
-            throw new NotFoundException(msg)
-          }
-    }
-
-<<<<<<< HEAD
-=======
     throw new NotAcceptableException('This campaign cannot accept donations')
   }
 
+  async listDonations(): Promise<Donation[]> {
+    return await this.prisma.donation.findMany()
+  }
+
+  async getDonationById(id: string): Promise<Donation> {
+    try {
+      const donation = await this.prisma.donation.findFirst({
+        where: { id },
+        rejectOnNotFound: true,
+      })
+      return donation
+    } catch (err) {
+      const msg = 'No Donation record with ID: ' + id
+      Logger.warn(msg)
+      throw new NotFoundException(msg)
+    }
+  }
+
+  async create(inputDto: CreatePaymentDto, user: KeycloakTokenParsed): Promise<Donation> {
+    return await this.prisma.donation.create({ data: inputDto.toEntity(user) })
+  }
+
+  async update(id: string, updatePaymentDto: UpdatePaymentDto): Promise<Donation> {
+    try {
+      return await this.prisma.donation.update({
+        where: { id },
+        data: {
+          status: updatePaymentDto.status,
+        },
+      })
+    } catch (err) {
+      const msg = `Update failed. No Donation found with ID: ${id}`
+
+      Logger.warn(msg)
+      throw new NotFoundException(msg)
+    }
+  }
+
+  async remove(ids: string[]): Promise<DeleteManyResponse> {
+    try {
+      return await this.prisma.donation.deleteMany({
+        where: { id: { in: ids } },
+      })
+    } catch (err) {
+      const msg = `Delete failed. No Donation found with given ID`
+
+      Logger.warn(msg)
+      throw new NotFoundException(msg)
+    }
+  }
 
   async getDonationsByUser(personId: string) {
-    const donations = await this.prisma.donation.findMany({ include: { targetVault: { include: { campaign: true } } }, where: { personId } });
+    const donations = await this.prisma.donation.findMany({
+      include: {
+        targetVault: {
+          include: { campaign: true },
+        },
+      },
+      where: { personId },
+    })
     const total = donations.reduce((acc, current) => {
       acc += current.amount
       return acc
-    }, 0);
-    return { donations, total };
+    }, 0)
+    return { donations, total }
   }
->>>>>>> 46d0059a
 }