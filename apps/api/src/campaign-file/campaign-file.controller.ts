import 'multer'
import {
  Controller,
  Get,
  Post,
  Response,
  Param,
  Delete,
  StreamableFile,
  NotFoundException,
  Logger,
} from '@nestjs/common'
import { CampaignFileService } from './campaign-file.service'
import { Public, AuthenticatedUser } from 'nest-keycloak-connect'
import { UseInterceptors, UploadedFiles } from '@nestjs/common'
import { FilesInterceptor } from '@nestjs/platform-express'
import { PersonService } from '../person/person.service'
import { CampaignFileRole } from '@prisma/client'

@Controller('campaign-file')
export class CampaignFileController {
  constructor(
    private readonly campaignFileService: CampaignFileService,
    private readonly personService: PersonService,
  ) {}

  @Post(':campaign_id')
  @UseInterceptors(FilesInterceptor('file'))
  async create(
    @Param('campaign_id') campaignId: string,
    @UploadedFiles() files: Express.Multer.File[],
    @AuthenticatedUser() user,
  ) {
    const person = await this.personService.findOneByKeycloakId(user.sub)
    if (!person) {
      Logger.warn('No person record with keycloak ID: ' + user.sub)
      throw new NotFoundException('No person record with keycloak ID: ' + user.sub)
    }
    return await Promise.all(
      files.map((file) => {
        return this.campaignFileService.create(
          CampaignFileRole.background,
          campaignId,
          file.mimetype,
          file.originalname,
          person,
          file.buffer,
        )
      }),
    )
  }

  @Get(':id')
  @Public()
  async findOne(
    @Param('id') id: string,
    @Response({ passthrough: true }) res,
  ): Promise<StreamableFile> {
    const file = await this.campaignFileService.findOne(id)
    res.set({
<<<<<<< HEAD
      'Content-Type': file.mimetype,
      'Content-Disposition': 'attachment; filename="' + file.filename + '"',
=======
      'Content-Type': '' + file.file.mimetype + '',
      'Content-Disposition': 'attachment; filename="' + file.file.filename + '"',
>>>>>>> afa41ea5
    })

    return new StreamableFile(file.stream)
  }

  @Delete(':id')
  @Public()
  remove(@Param('id') id: string) {
    return this.campaignFileService.remove(id)
  }
}<|MERGE_RESOLUTION|>--- conflicted
+++ resolved
@@ -10,12 +10,13 @@
   NotFoundException,
   Logger,
 } from '@nestjs/common'
+import { CampaignFileRole } from '@prisma/client'
+import { FilesInterceptor } from '@nestjs/platform-express'
+import { UseInterceptors, UploadedFiles } from '@nestjs/common'
+import { Public, AuthenticatedUser } from 'nest-keycloak-connect'
+
+import { PersonService } from '../person/person.service'
 import { CampaignFileService } from './campaign-file.service'
-import { Public, AuthenticatedUser } from 'nest-keycloak-connect'
-import { UseInterceptors, UploadedFiles } from '@nestjs/common'
-import { FilesInterceptor } from '@nestjs/platform-express'
-import { PersonService } from '../person/person.service'
-import { CampaignFileRole } from '@prisma/client'
 
 @Controller('campaign-file')
 export class CampaignFileController {
@@ -58,13 +59,8 @@
   ): Promise<StreamableFile> {
     const file = await this.campaignFileService.findOne(id)
     res.set({
-<<<<<<< HEAD
       'Content-Type': file.mimetype,
       'Content-Disposition': 'attachment; filename="' + file.filename + '"',
-=======
-      'Content-Type': '' + file.file.mimetype + '',
-      'Content-Disposition': 'attachment; filename="' + file.file.filename + '"',
->>>>>>> afa41ea5
     })
 
     return new StreamableFile(file.stream)
