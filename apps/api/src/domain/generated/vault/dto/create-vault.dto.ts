<<<<<<< HEAD






export class CreateVaultDto {
  
=======
export class CreateVaultDto {
  name: string
>>>>>>> 8efb6025
}<|MERGE_RESOLUTION|>--- conflicted
+++ resolved
@@ -1,14 +1,3 @@
-<<<<<<< HEAD
-
-
-
-
-
-
-export class CreateVaultDto {
-  
-=======
 export class CreateVaultDto {
   name: string
->>>>>>> 8efb6025
 }