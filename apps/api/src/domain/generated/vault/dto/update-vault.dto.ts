<<<<<<< HEAD






export class UpdateVaultDto {
  
=======
export class UpdateVaultDto {
  name?: string
>>>>>>> 8efb6025
}<|MERGE_RESOLUTION|>--- conflicted
+++ resolved
@@ -1,14 +1,3 @@
-<<<<<<< HEAD
-
-
-
-
-
-
-export class UpdateVaultDto {
-  
-=======
 export class UpdateVaultDto {
   name?: string
->>>>>>> 8efb6025
 }