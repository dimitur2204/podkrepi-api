--- conflicted
+++ resolved
@@ -1,29 +1,3 @@
-<<<<<<< HEAD
-
-import {Currency} from '@prisma/client'
-import {Campaign} from '../../campaign/entities/campaign.entity'
-import {Expense} from '../../expense/entities/expense.entity'
-import {Transfer} from '../../transfer/entities/transfer.entity'
-import {Donation} from '../../donation/entities/donation.entity'
-import {Withdrawal} from '../../withdrawal/entities/withdrawal.entity'
-import {RecurringDonation} from '../../recurringDonation/entities/recurringDonation.entity'
-
-
-export class Vault {
-  id: string ;
-currency: Currency ;
-amount: number ;
-campaignId: string ;
-createdAt: Date ;
-updatedAt: Date  | null;
-campaign?: Campaign ;
-expenses?: Expense[] ;
-sourceTransfers?: Transfer[] ;
-targetTransfers?: Transfer[] ;
-donations?: Donation[] ;
-withdraws?: Withdrawal[] ;
-recurringDonations?: RecurringDonation[] ;
-=======
 import { Currency } from '@prisma/client'
 import { Campaign } from '../../campaign/entities/campaign.entity'
 import { Donation } from '../../donation/entities/donation.entity'
@@ -47,5 +21,4 @@
   sourceTransfers?: Transfer[]
   targetTransfers?: Transfer[]
   withdraws?: Withdrawal[]
->>>>>>> 5c9f95f7
 }