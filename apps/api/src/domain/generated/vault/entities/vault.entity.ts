--- conflicted
+++ resolved
@@ -9,21 +9,6 @@
 
 
 export class Vault {
-<<<<<<< HEAD
-  id: string ;
-currency: Currency ;
-amount: number ;
-campaignId: string ;
-createdAt: Date ;
-updatedAt: Date  | null;
-campaign?: Campaign ;
-expenses?: Expense[] ;
-sourceTransfers?: Transfer[] ;
-targetTransfers?: Transfer[] ;
-donations?: Donation[] ;
-withdraws?: Withdrawal[] ;
-recurringDonations?: RecurringDonation[] ;
-=======
   id: string
   name: string
   currency: Currency
@@ -38,5 +23,4 @@
   donations?: Donation[]
   withdraws?: Withdrawal[]
   recurringDonations?: RecurringDonation[]
->>>>>>> 8efb6025
 }