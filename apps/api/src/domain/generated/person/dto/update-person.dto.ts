--- conflicted
+++ resolved
@@ -1,24 +1,4 @@
-
-
-
-
-
-
 export class UpdatePersonDto {
-<<<<<<< HEAD
-  firstName?: string;
-lastName?: string;
-email?: string;
-emailConfirmed?: boolean;
-phone?: string;
-company?: string;
-newsletter?: boolean;
-address?: string;
-birthday?: Date;
-personalNumber?: string;
-keycloakId?: string;
-stripeCustomerId?: string;
-=======
   firstName?: string
   lastName?: string
   email?: string
@@ -31,5 +11,4 @@
   personalNumber?: string
   keycloakId?: string
   stripeCustomerId?: string
->>>>>>> 5c9f95f7
 }