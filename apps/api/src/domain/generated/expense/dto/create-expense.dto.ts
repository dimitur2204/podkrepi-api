<<<<<<< HEAD

import {ExpenseType,ExpenseStatus} from '@prisma/client'
import {ApiProperty} from '@nestjs/swagger'




export class CreateExpenseDto {
  @ApiProperty({ enum: ExpenseType})
type: ExpenseType;
@ApiProperty({ enum: ExpenseStatus})
status: ExpenseStatus;
description?: string;
=======
import { ExpenseType, ExpenseStatus } from '@prisma/client'
import { ApiProperty } from '@nestjs/swagger'

export class CreateExpenseDto {
  @ApiProperty({ enum: ExpenseType })
  type: ExpenseType
  @ApiProperty({ enum: ExpenseStatus })
  status: ExpenseStatus
  description?: string
>>>>>>> 0b0a2300
}<|MERGE_RESOLUTION|>--- conflicted
+++ resolved
@@ -1,18 +1,3 @@
-<<<<<<< HEAD
-
-import {ExpenseType,ExpenseStatus} from '@prisma/client'
-import {ApiProperty} from '@nestjs/swagger'
-
-
-
-
-export class CreateExpenseDto {
-  @ApiProperty({ enum: ExpenseType})
-type: ExpenseType;
-@ApiProperty({ enum: ExpenseStatus})
-status: ExpenseStatus;
-description?: string;
-=======
 import { ExpenseType, ExpenseStatus } from '@prisma/client'
 import { ApiProperty } from '@nestjs/swagger'
 
@@ -22,5 +7,4 @@
   @ApiProperty({ enum: ExpenseStatus })
   status: ExpenseStatus
   description?: string
->>>>>>> 0b0a2300
 }