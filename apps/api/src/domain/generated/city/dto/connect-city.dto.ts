<<<<<<< HEAD

  export class ConnectCityDto {
    id?: string;
postalCode?: number;
  }
  
=======
export class ConnectCityDto {
  id?: string
  postalCode?: string
}
>>>>>>> 5c9f95f7
<|MERGE_RESOLUTION|>--- conflicted
+++ resolved
@@ -1,13 +1,4 @@
-<<<<<<< HEAD
-
-  export class ConnectCityDto {
-    id?: string;
-postalCode?: number;
-  }
-  
-=======
 export class ConnectCityDto {
   id?: string
   postalCode?: string
-}
->>>>>>> 5c9f95f7
+}