





export class CreateCityDto {
<<<<<<< HEAD
  name: string;
postalCode: number;
=======
  name: string
  postalCode: string
>>>>>>> 5c9f95f7
}<|MERGE_RESOLUTION|>--- conflicted
+++ resolved
@@ -1,15 +1,4 @@
-
-
-
-
-
-
 export class CreateCityDto {
-<<<<<<< HEAD
-  name: string;
-postalCode: number;
-=======
   name: string
   postalCode: string
->>>>>>> 5c9f95f7
 }