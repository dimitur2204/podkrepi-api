
import {Country} from '../../country/entities/country.entity'
import {Beneficiary} from '../../beneficiary/entities/beneficiary.entity'


export class City {
<<<<<<< HEAD
  id: string ;
name: string ;
postalCode: number ;
countryId: string ;
countryCode?: Country ;
beneficiaries?: Beneficiary[] ;
=======
  id: string
  name: string
  postalCode: string
  countryId: string
  countryCode?: Country
  beneficiaries?: Beneficiary[]
>>>>>>> 5c9f95f7
}<|MERGE_RESOLUTION|>--- conflicted
+++ resolved
@@ -1,22 +1,11 @@
-
-import {Country} from '../../country/entities/country.entity'
-import {Beneficiary} from '../../beneficiary/entities/beneficiary.entity'
-
+import { Country } from '../../country/entities/country.entity'
+import { Beneficiary } from '../../beneficiary/entities/beneficiary.entity'
 
 export class City {
-<<<<<<< HEAD
-  id: string ;
-name: string ;
-postalCode: number ;
-countryId: string ;
-countryCode?: Country ;
-beneficiaries?: Beneficiary[] ;
-=======
   id: string
   name: string
   postalCode: string
   countryId: string
   countryCode?: Country
   beneficiaries?: Beneficiary[]
->>>>>>> 5c9f95f7
 }