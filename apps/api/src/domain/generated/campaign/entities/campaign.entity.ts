<<<<<<< HEAD

import {CampaignState,Currency} from '@prisma/client'
import {Person} from '../../person/entities/person.entity'
import {Coordinator} from '../../coordinator/entities/coordinator.entity'
import {Beneficiary} from '../../beneficiary/entities/beneficiary.entity'
import {CampaignType} from '../../campaignType/entities/campaignType.entity'
import {Vault} from '../../vault/entities/vault.entity'
import {Transfer} from '../../transfer/entities/transfer.entity'
import {Withdrawal} from '../../withdrawal/entities/withdrawal.entity'


export class Campaign {
  id: string ;
state: CampaignState ;
slug: string ;
title: string ;
essence: string ;
coordinatorId: string ;
beneficiaryId: string ;
campaignTypeId: string ;
approvedById: string  | null;
description: string  | null;
targetAmount: number  | null;
currency: Currency ;
startDate: Date  | null;
endDate: Date  | null;
createdAt: Date ;
updatedAt: Date  | null;
deletedAt: Date  | null;
approvedBy?: Person  | null;
coordinator?: Coordinator ;
beneficiary?: Beneficiary ;
campaignType?: CampaignType ;
vaults?: Vault[] ;
incomingTransfers?: Transfer[] ;
outgoingTransfers?: Transfer[] ;
withdrawals?: Withdrawal[] ;
=======
import { CampaignState, Currency } from '@prisma/client'
import { Person } from '../../person/entities/person.entity'
import { Beneficiary } from '../../beneficiary/entities/beneficiary.entity'
import { CampaignType } from '../../campaignType/entities/campaignType.entity'
import { Coordinator } from '../../coordinator/entities/coordinator.entity'
import { Transfer } from '../../transfer/entities/transfer.entity'
import { Vault } from '../../vault/entities/vault.entity'
import { Withdrawal } from '../../withdrawal/entities/withdrawal.entity'

export class Campaign {
  id: string
  state: CampaignState
  slug: string
  title: string
  essence: string
  coordinatorId: string
  beneficiaryId: string
  campaignTypeId: string
  description: string | null
  targetAmount: number | null
  startDate: Date | null
  endDate: Date | null
  createdAt: Date
  updatedAt: Date | null
  deletedAt: Date | null
  approvedById: string | null
  currency: Currency
  approvedBy?: Person | null
  beneficiary?: Beneficiary
  campaignType?: CampaignType
  coordinator?: Coordinator
  outgoingTransfers?: Transfer[]
  incomingTransfers?: Transfer[]
  vaults?: Vault[]
  withdrawals?: Withdrawal[]
>>>>>>> 5c9f95f7
}<|MERGE_RESOLUTION|>--- conflicted
+++ resolved
@@ -1,42 +1,3 @@
-<<<<<<< HEAD
-
-import {CampaignState,Currency} from '@prisma/client'
-import {Person} from '../../person/entities/person.entity'
-import {Coordinator} from '../../coordinator/entities/coordinator.entity'
-import {Beneficiary} from '../../beneficiary/entities/beneficiary.entity'
-import {CampaignType} from '../../campaignType/entities/campaignType.entity'
-import {Vault} from '../../vault/entities/vault.entity'
-import {Transfer} from '../../transfer/entities/transfer.entity'
-import {Withdrawal} from '../../withdrawal/entities/withdrawal.entity'
-
-
-export class Campaign {
-  id: string ;
-state: CampaignState ;
-slug: string ;
-title: string ;
-essence: string ;
-coordinatorId: string ;
-beneficiaryId: string ;
-campaignTypeId: string ;
-approvedById: string  | null;
-description: string  | null;
-targetAmount: number  | null;
-currency: Currency ;
-startDate: Date  | null;
-endDate: Date  | null;
-createdAt: Date ;
-updatedAt: Date  | null;
-deletedAt: Date  | null;
-approvedBy?: Person  | null;
-coordinator?: Coordinator ;
-beneficiary?: Beneficiary ;
-campaignType?: CampaignType ;
-vaults?: Vault[] ;
-incomingTransfers?: Transfer[] ;
-outgoingTransfers?: Transfer[] ;
-withdrawals?: Withdrawal[] ;
-=======
 import { CampaignState, Currency } from '@prisma/client'
 import { Person } from '../../person/entities/person.entity'
 import { Beneficiary } from '../../beneficiary/entities/beneficiary.entity'
@@ -72,5 +33,4 @@
   incomingTransfers?: Transfer[]
   vaults?: Vault[]
   withdrawals?: Withdrawal[]
->>>>>>> 5c9f95f7
 }