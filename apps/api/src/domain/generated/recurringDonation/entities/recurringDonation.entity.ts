<<<<<<< HEAD

import {RecurringDonationStatus,Currency} from '@prisma/client'
import {Vault} from '../../vault/entities/vault.entity'
import {Person} from '../../person/entities/person.entity'


export class RecurringDonation {
  id: string ;
status: RecurringDonationStatus ;
vaultId: string ;
personId: string ;
currency: Currency ;
amount: number ;
extSubscriptionId: string ;
extCustomerId: string  | null;
createdAt: Date ;
updatedAt: Date  | null;
sourceVault?: Vault ;
person?: Person ;
=======
import { RecurringDonationStatus, Currency } from '@prisma/client'
import { Person } from '../../person/entities/person.entity'
import { Vault } from '../../vault/entities/vault.entity'

export class RecurringDonation {
  id: string
  status: RecurringDonationStatus
  vaultId: string
  personId: string
  extSubscriptionId: string
  extCustomerId: string | null
  createdAt: Date
  updatedAt: Date | null
  amount: number
  currency: Currency
  person?: Person
  sourceVault?: Vault
>>>>>>> 5c9f95f7
}<|MERGE_RESOLUTION|>--- conflicted
+++ resolved
@@ -1,24 +1,3 @@
-<<<<<<< HEAD
-
-import {RecurringDonationStatus,Currency} from '@prisma/client'
-import {Vault} from '../../vault/entities/vault.entity'
-import {Person} from '../../person/entities/person.entity'
-
-
-export class RecurringDonation {
-  id: string ;
-status: RecurringDonationStatus ;
-vaultId: string ;
-personId: string ;
-currency: Currency ;
-amount: number ;
-extSubscriptionId: string ;
-extCustomerId: string  | null;
-createdAt: Date ;
-updatedAt: Date  | null;
-sourceVault?: Vault ;
-person?: Person ;
-=======
 import { RecurringDonationStatus, Currency } from '@prisma/client'
 import { Person } from '../../person/entities/person.entity'
 import { Vault } from '../../vault/entities/vault.entity'
@@ -36,5 +15,4 @@
   currency: Currency
   person?: Person
   sourceVault?: Vault
->>>>>>> 5c9f95f7
 }