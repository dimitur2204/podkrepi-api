--- conflicted
+++ resolved
@@ -1,33 +1,3 @@
-<<<<<<< HEAD
-
-import {Prisma,BeneficiaryType,PersonRelation} from '@prisma/client'
-import {City} from '../../city/entities/city.entity'
-import {Coordinator} from '../../coordinator/entities/coordinator.entity'
-import {Person} from '../../person/entities/person.entity'
-import {Company} from '../../company/entities/company.entity'
-import {Campaign} from '../../campaign/entities/campaign.entity'
-
-
-export class Beneficiary {
-  id: string ;
-type: BeneficiaryType ;
-personId: string  | null;
-companyId: string  | null;
-coordinatorId: string ;
-countryCode: string ;
-cityId: string ;
-description: string  | null;
-publicData: Prisma.JsonValue  | null;
-privateData: Prisma.JsonValue  | null;
-createdAt: Date ;
-updatedAt: Date  | null;
-coordinatorRelation: PersonRelation ;
-city?: City ;
-coordinator?: Coordinator ;
-person?: Person  | null;
-company?: Company  | null;
-campaigns?: Campaign[] ;
-=======
 import { Prisma, BeneficiaryType, PersonRelation } from '@prisma/client'
 import { City } from '../../city/entities/city.entity'
 import { Company } from '../../company/entities/company.entity'
@@ -54,5 +24,4 @@
   coordinator?: Coordinator
   person?: Person | null
   campaigns?: Campaign[]
->>>>>>> 5c9f95f7
 }