--- conflicted
+++ resolved
@@ -1,24 +1,11 @@
-
-import {Prisma,BeneficiaryType} from '@prisma/client'
-import {ApiProperty} from '@nestjs/swagger'
-
-
-
+import { Prisma, BeneficiaryType } from '@prisma/client'
+import { ApiProperty } from '@nestjs/swagger'
 
 export class UpdateBeneficiaryDto {
-<<<<<<< HEAD
-  @ApiProperty({ enum: BeneficiaryType})
-type?: BeneficiaryType;
-countryCode?: string;
-description?: string;
-publicData?: Prisma.InputJsonValue;
-privateData?: Prisma.InputJsonValue;
-=======
   @ApiProperty({ enum: BeneficiaryType })
   type?: BeneficiaryType
   countryCode?: string
   description?: string
   privateData?: Prisma.InputJsonValue
   publicData?: Prisma.InputJsonValue
->>>>>>> 5c9f95f7
 }