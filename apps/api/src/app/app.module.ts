import {
  JsonBodyMiddleware,
  RawBodyMiddleware,
  applyRawBodyOnlyTo,
} from '@golevelup/nestjs-webhooks'
import { ConfigModule, ConfigService } from '@nestjs/config'
import { APP_FILTER, APP_GUARD, APP_INTERCEPTOR } from '@nestjs/core'
import { SentryInterceptor, SentryModule } from '@ntegral/nestjs-sentry'
import { KeycloakConnectModule, RoleGuard } from 'nest-keycloak-connect'
import { MiddlewareConsumer, Module, NestModule, RequestMethod } from '@nestjs/common'

import { AppService } from './app.service'
import { AuthModule } from '../auth/auth.module'
import { CityModule } from '../city/city.module'
import { AppController } from './app.controller'
import { CustomAuthGuard } from './custom-auth.guard'
import configuration from '../config/configuration'
import { PrismaService } from '../prisma/prisma.service'
import { AccountModule } from '../account/account.module'
import { HealthModule } from '../health/health.module'
import { SupportModule } from '../support/support.module'
import { CampaignModule } from '../campaign/campaign.module'
import { ExpensesModule } from '../expenses/expenses.module'
import { AppConfigModule } from '../config/app-config.module'
import { validationSchema } from '../config/validation.config'
import { DonationsModule } from '../donations/donations.module'
import { BeneficiaryModule } from '../beneficiary/beneficiary.module'
import { KeycloakConfigService } from '../config/keycloak-config.service'
import { PrismaClientExceptionFilter } from '../prisma/prisma-client-exception.filter'
import { EmailService } from '../email/email.service'
import { TemplateService } from '../email/template.service'
<<<<<<< HEAD
import { CoordinatorModule } from '../coordinator/coordinator.module'
=======
import { CompanyModule } from '../company/company.module'
>>>>>>> 6fbba26c
import { InfoRequestModule } from '../info-request/info-request.module'
import { BankAccountModule } from '../bankaccount/bankaccount.module'

@Module({
  imports: [
    ConfigModule.forRoot({ validationSchema, isGlobal: true, load: [configuration] }),
    /* Middlewares */
    JsonBodyMiddleware,
    RawBodyMiddleware,
    /* External modules */
    SentryModule.forRootAsync({
      imports: [ConfigModule],
      inject: [ConfigService],
      useFactory: async (config: ConfigService) => config.get('sentry', {}),
    }),
    KeycloakConnectModule.registerAsync({
      useExisting: KeycloakConfigService,
      imports: [AppConfigModule],
    }),
    /* Internal modules */
    AuthModule,
    AccountModule,
    CampaignModule,
    DonationsModule,
    SupportModule,
    BeneficiaryModule,
    CityModule,
    HealthModule,
<<<<<<< HEAD
    CoordinatorModule,
=======
    CompanyModule,
>>>>>>> 6fbba26c
    InfoRequestModule,
    BankAccountModule,
    ExpensesModule,
  ],
  controllers: [AppController],
  providers: [
    AppService,
    PrismaService,
    EmailService,
    TemplateService,
    {
      provide: APP_FILTER,
      useClass: PrismaClientExceptionFilter,
    },
    {
      provide: APP_INTERCEPTOR,
      useFactory: () => new SentryInterceptor(),
    },
    /**
     * Will return a 401 unauthorized when it is unable to
     * verify the JWT token or Bearer header is missing.
     */
    { provide: APP_GUARD, useClass: CustomAuthGuard },
    /**
     * This adds a global level resource guard, which is permissive.
     * Only controllers annotated with @Resource and methods with @Scopes
     * are handled by this guard.
     */
    // { provide: APP_GUARD, useClass: ResourceGuard },
    /**
     * This adds a global level role guard, which is permissive.
     * Used by @Roles decorator with the optional @AllowAnyRole decorator for allowing any
     * specified role passed.
     */
    { provide: APP_GUARD, useClass: RoleGuard },
  ],
})
export class AppModule implements NestModule {
  configure(consumer: MiddlewareConsumer) {
    /**
     * Pass raw body for Stripe processing on single endpoint
     * @url https://github.com/golevelup/nestjs/tree/master/packages/webhooks
     */
    applyRawBodyOnlyTo(consumer, {
      method: RequestMethod.ALL,
      path: 'stripe/webhook',
    })
  }
}<|MERGE_RESOLUTION|>--- conflicted
+++ resolved
@@ -29,11 +29,8 @@
 import { PrismaClientExceptionFilter } from '../prisma/prisma-client-exception.filter'
 import { EmailService } from '../email/email.service'
 import { TemplateService } from '../email/template.service'
-<<<<<<< HEAD
 import { CoordinatorModule } from '../coordinator/coordinator.module'
-=======
 import { CompanyModule } from '../company/company.module'
->>>>>>> 6fbba26c
 import { InfoRequestModule } from '../info-request/info-request.module'
 import { BankAccountModule } from '../bankaccount/bankaccount.module'
 
@@ -62,11 +59,8 @@
     BeneficiaryModule,
     CityModule,
     HealthModule,
-<<<<<<< HEAD
     CoordinatorModule,
-=======
     CompanyModule,
->>>>>>> 6fbba26c
     InfoRequestModule,
     BankAccountModule,
     ExpensesModule,
