--- conflicted
+++ resolved
@@ -37,11 +37,8 @@
 import { BankAccountModule } from '../bankaccount/bankaccount.module'
 import { PersonModule } from '../person/person.module'
 import { VaultModule } from '../vault/vault.module'
-<<<<<<< HEAD
 import { CampaignFileModule } from '../campaign-file/campaign-file.module'
-=======
 import { CampaignTypesModule } from '../campaign-types/campaign-types.module'
->>>>>>> 18b9db35
 
 @Module({
   imports: [
