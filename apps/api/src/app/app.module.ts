import {
  JsonBodyMiddleware,
  RawBodyMiddleware,
  applyRawBodyOnlyTo,
} from '@golevelup/nestjs-webhooks'
import { ConfigModule, ConfigService } from '@nestjs/config'
import { APP_FILTER, APP_GUARD, APP_INTERCEPTOR } from '@nestjs/core'
import { SentryInterceptor, SentryModule } from '@ntegral/nestjs-sentry'
import { KeycloakConnectModule, RoleGuard } from 'nest-keycloak-connect'
import { MiddlewareConsumer, Module, NestModule, RequestMethod } from '@nestjs/common'

import { AppService } from './app.service'
import { AuthModule } from '../auth/auth.module'
import { CityModule } from '../city/city.module'
import { AppController } from './app.controller'
import { CustomAuthGuard } from './custom-auth.guard'
import configuration from '../config/configuration'
import { PrismaService } from '../prisma/prisma.service'
import { AccountModule } from '../account/account.module'
import { HealthModule } from '../health/health.module'
import { SupportModule } from '../support/support.module'
import { CampaignModule } from '../campaign/campaign.module'
import { ExpensesModule } from '../expenses/expenses.module'
import { AppConfigModule } from '../config/app-config.module'
import { validationSchema } from '../config/validation.config'
import { DonationsModule } from '../donations/donations.module'
import { BeneficiaryModule } from '../beneficiary/beneficiary.module'
import { KeycloakConfigService } from '../config/keycloak-config.service'
import { PrismaClientExceptionFilter } from '../prisma/prisma-client-exception.filter'
import { EmailService } from '../email/email.service'
import { TemplateService } from '../email/template.service'
<<<<<<< HEAD
import { InfoRequestModule } from '../info-request/info-request.module'
=======
import { BankAccountModule } from '../bankaccount/bankaccount.module'
>>>>>>> 3a0de1fd
@Module({
  imports: [
    ConfigModule.forRoot({ validationSchema, isGlobal: true, load: [configuration] }),
    /* Middlewares */
    JsonBodyMiddleware,
    RawBodyMiddleware,
    /* External modules */
    SentryModule.forRootAsync({
      imports: [ConfigModule],
      inject: [ConfigService],
      useFactory: async (config: ConfigService) => config.get('sentry', {}),
    }),
    KeycloakConnectModule.registerAsync({
      useExisting: KeycloakConfigService,
      imports: [AppConfigModule],
    }),
    /* Internal modules */
    AuthModule,
    AccountModule,
    CampaignModule,
    DonationsModule,
    SupportModule,
    BeneficiaryModule,
    CityModule,
    HealthModule,
<<<<<<< HEAD
    InfoRequestModule,
=======
    BankAccountModule,
>>>>>>> 3a0de1fd
    ExpensesModule,
  ],
  controllers: [AppController],
  providers: [
    AppService,
    PrismaService,
    EmailService,
    TemplateService,
    {
      provide: APP_FILTER,
      useClass: PrismaClientExceptionFilter,
    },
    {
      provide: APP_INTERCEPTOR,
      useFactory: () => new SentryInterceptor(),
    },
    /**
     * Will return a 401 unauthorized when it is unable to
     * verify the JWT token or Bearer header is missing.
     */
    { provide: APP_GUARD, useClass: CustomAuthGuard },
    /**
     * This adds a global level resource guard, which is permissive.
     * Only controllers annotated with @Resource and methods with @Scopes
     * are handled by this guard.
     */
    // { provide: APP_GUARD, useClass: ResourceGuard },
    /**
     * This adds a global level role guard, which is permissive.
     * Used by @Roles decorator with the optional @AllowAnyRole decorator for allowing any
     * specified role passed.
     */
    { provide: APP_GUARD, useClass: RoleGuard },
  ],
})
export class AppModule implements NestModule {
  configure(consumer: MiddlewareConsumer) {
    /**
     * Pass raw body for Stripe processing on single endpoint
     * @url https://github.com/golevelup/nestjs/tree/master/packages/webhooks
     */
    applyRawBodyOnlyTo(consumer, {
      method: RequestMethod.ALL,
      path: 'stripe/webhook',
    })
  }
}<|MERGE_RESOLUTION|>--- conflicted
+++ resolved
@@ -29,11 +29,9 @@
 import { PrismaClientExceptionFilter } from '../prisma/prisma-client-exception.filter'
 import { EmailService } from '../email/email.service'
 import { TemplateService } from '../email/template.service'
-<<<<<<< HEAD
 import { InfoRequestModule } from '../info-request/info-request.module'
-=======
 import { BankAccountModule } from '../bankaccount/bankaccount.module'
->>>>>>> 3a0de1fd
+
 @Module({
   imports: [
     ConfigModule.forRoot({ validationSchema, isGlobal: true, load: [configuration] }),
@@ -59,11 +57,8 @@
     BeneficiaryModule,
     CityModule,
     HealthModule,
-<<<<<<< HEAD
     InfoRequestModule,
-=======
     BankAccountModule,
->>>>>>> 3a0de1fd
     ExpensesModule,
   ],
   controllers: [AppController],
