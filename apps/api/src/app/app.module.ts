import {
  JsonBodyMiddleware,
  RawBodyMiddleware,
  applyRawBodyOnlyTo,
} from '@golevelup/nestjs-webhooks'
import { ConfigModule, ConfigService } from '@nestjs/config'
import { APP_FILTER, APP_GUARD, APP_INTERCEPTOR } from '@nestjs/core'
import { SentryInterceptor, SentryModule } from '@ntegral/nestjs-sentry'
import { KeycloakConnectModule, RoleGuard } from 'nest-keycloak-connect'
import { MiddlewareConsumer, Module, NestModule, RequestMethod } from '@nestjs/common'

import { AppService } from './app.service'
import { AuthModule } from '../auth/auth.module'
import { CityModule } from '../city/city.module'
import { AppController } from './app.controller'
import { CustomAuthGuard } from './custom-auth.guard'
import configuration from '../config/configuration'
import { PrismaService } from '../prisma/prisma.service'
import { AccountModule } from '../account/account.module'
import { HealthModule } from '../health/health.module'
import { SupportModule } from '../support/support.module'
import { CampaignModule } from '../campaign/campaign.module'
import { ExpensesModule } from '../expenses/expenses.module'
import { AppConfigModule } from '../config/app-config.module'
import { validationSchema } from '../config/validation.config'
import { DonationsModule } from '../donations/donations.module'
import { BeneficiaryModule } from '../beneficiary/beneficiary.module'
import { KeycloakConfigService } from '../config/keycloak-config.service'
import { PrismaClientExceptionFilter } from '../prisma/prisma-client-exception.filter'
import { EmailService } from '../email/email.service'
import { TemplateService } from '../email/template.service'
<<<<<<< HEAD
import { DocumentModule } from '../document/document.module'
=======
import { CompanyModule } from '../company/company.module'
import { InfoRequestModule } from '../info-request/info-request.module'
import { BankAccountModule } from '../bankaccount/bankaccount.module'

>>>>>>> 6fbba26c
@Module({
  imports: [
    ConfigModule.forRoot({ validationSchema, isGlobal: true, load: [configuration] }),
    /* Middlewares */
    JsonBodyMiddleware,
    RawBodyMiddleware,
    /* External modules */
    SentryModule.forRootAsync({
      imports: [ConfigModule],
      inject: [ConfigService],
      useFactory: async (config: ConfigService) => config.get('sentry', {}),
    }),
    KeycloakConnectModule.registerAsync({
      useExisting: KeycloakConfigService,
      imports: [AppConfigModule],
    }),
    /* Internal modules */
    AuthModule,
    AccountModule,
    CampaignModule,
    DonationsModule,
    SupportModule,
    BeneficiaryModule,
    CityModule,
    HealthModule,
<<<<<<< HEAD
    DocumentModule,
=======
    CompanyModule,
    InfoRequestModule,
    BankAccountModule,
    ExpensesModule,
>>>>>>> 6fbba26c
  ],
  controllers: [AppController],
  providers: [
    AppService,
    PrismaService,
    EmailService,
    TemplateService,
    {
      provide: APP_FILTER,
      useClass: PrismaClientExceptionFilter,
    },
    {
      provide: APP_INTERCEPTOR,
      useFactory: () => new SentryInterceptor(),
    },
    /**
     * Will return a 401 unauthorized when it is unable to
     * verify the JWT token or Bearer header is missing.
     */
    { provide: APP_GUARD, useClass: CustomAuthGuard },
    /**
     * This adds a global level resource guard, which is permissive.
     * Only controllers annotated with @Resource and methods with @Scopes
     * are handled by this guard.
     */
    // { provide: APP_GUARD, useClass: ResourceGuard },
    /**
     * This adds a global level role guard, which is permissive.
     * Used by @Roles decorator with the optional @AllowAnyRole decorator for allowing any
     * specified role passed.
     */
    { provide: APP_GUARD, useClass: RoleGuard },
  ],
})
export class AppModule implements NestModule {
  configure(consumer: MiddlewareConsumer) {
    /**
     * Pass raw body for Stripe processing on single endpoint
     * @url https://github.com/golevelup/nestjs/tree/master/packages/webhooks
     */
    applyRawBodyOnlyTo(consumer, {
      method: RequestMethod.ALL,
      path: 'stripe/webhook',
    })
  }
}<|MERGE_RESOLUTION|>--- conflicted
+++ resolved
@@ -29,14 +29,11 @@
 import { PrismaClientExceptionFilter } from '../prisma/prisma-client-exception.filter'
 import { EmailService } from '../email/email.service'
 import { TemplateService } from '../email/template.service'
-<<<<<<< HEAD
 import { DocumentModule } from '../document/document.module'
-=======
 import { CompanyModule } from '../company/company.module'
 import { InfoRequestModule } from '../info-request/info-request.module'
 import { BankAccountModule } from '../bankaccount/bankaccount.module'
 
->>>>>>> 6fbba26c
 @Module({
   imports: [
     ConfigModule.forRoot({ validationSchema, isGlobal: true, load: [configuration] }),
@@ -62,14 +59,11 @@
     BeneficiaryModule,
     CityModule,
     HealthModule,
-<<<<<<< HEAD
     DocumentModule,
-=======
     CompanyModule,
     InfoRequestModule,
     BankAccountModule,
     ExpensesModule,
->>>>>>> 6fbba26c
   ],
   controllers: [AppController],
   providers: [
