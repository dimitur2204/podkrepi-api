import {
  JsonBodyMiddleware,
  RawBodyMiddleware,
  applyRawBodyOnlyTo,
} from '@golevelup/nestjs-webhooks'
import { ConfigModule, ConfigService } from '@nestjs/config'
import { APP_FILTER, APP_GUARD, APP_INTERCEPTOR } from '@nestjs/core'
import { SentryInterceptor, SentryModule } from '@ntegral/nestjs-sentry'
import { KeycloakConnectModule, RoleGuard } from 'nest-keycloak-connect'
import { MiddlewareConsumer, Module, NestModule, RequestMethod } from '@nestjs/common'

import { AppService } from './app.service'
import { AuthModule } from '../auth/auth.module'
import { CityModule } from '../city/city.module'
import { AppController } from './app.controller'
import { CustomAuthGuard } from './custom-auth.guard'
import configuration from '../config/configuration'
import { PrismaService } from '../prisma/prisma.service'
import { AccountModule } from '../account/account.module'
import { HealthModule } from '../health/health.module'
import { SupportModule } from '../support/support.module'
import { CampaignModule } from '../campaign/campaign.module'
import { ExpensesModule } from '../expenses/expenses.module'
import { AppConfigModule } from '../config/app-config.module'
import { validationSchema } from '../config/validation.config'
import { DonationsModule } from '../donations/donations.module'
import { BeneficiaryModule } from '../beneficiary/beneficiary.module'
import { KeycloakConfigService } from '../config/keycloak-config.service'
import { PrismaClientExceptionFilter } from '../prisma/prisma-client-exception.filter'
import { EmailService } from '../email/email.service'
import { TemplateService } from '../email/template.service'
<<<<<<< HEAD
=======
import { CoordinatorModule } from '../coordinator/coordinator.module'
>>>>>>> 0b0a2300
import { DocumentModule } from '../document/document.module'
import { CountryModule } from '../country/country.module'
import { CompanyModule } from '../company/company.module'
import { InfoRequestModule } from '../info-request/info-request.module'
import { BankAccountModule } from '../bankaccount/bankaccount.module'
<<<<<<< HEAD
import { CampaignTypesModule } from '../campaign-types/campaign-types.module'
import { PersonModule } from '../person/person.module'
=======
>>>>>>> 0b0a2300

@Module({
  imports: [
    ConfigModule.forRoot({ validationSchema, isGlobal: true, load: [configuration] }),
    /* Middlewares */
    JsonBodyMiddleware,
    RawBodyMiddleware,
    /* External modules */
    SentryModule.forRootAsync({
      imports: [ConfigModule],
      inject: [ConfigService],
      useFactory: async (config: ConfigService) => config.get('sentry', {}),
    }),
    KeycloakConnectModule.registerAsync({
      useExisting: KeycloakConfigService,
      imports: [AppConfigModule],
    }),
    /* Internal modules */
    AuthModule,
    AccountModule,
    CampaignModule,
    CountryModule,
    DonationsModule,
    SupportModule,
    BeneficiaryModule,
    CityModule,
    HealthModule,
<<<<<<< HEAD
=======
    CoordinatorModule,
>>>>>>> 0b0a2300
    DocumentModule,
    CompanyModule,
    InfoRequestModule,
    BankAccountModule,
    ExpensesModule,
<<<<<<< HEAD
    CampaignTypesModule,
    PersonModule,
=======
>>>>>>> 0b0a2300
  ],
  controllers: [AppController],
  providers: [
    AppService,
    PrismaService,
    EmailService,
    TemplateService,
    {
      provide: APP_FILTER,
      useClass: PrismaClientExceptionFilter,
    },
    {
      provide: APP_INTERCEPTOR,
      useFactory: () => new SentryInterceptor(),
    },
    /**
     * Will return a 401 unauthorized when it is unable to
     * verify the JWT token or Bearer header is missing.
     */
    { provide: APP_GUARD, useClass: CustomAuthGuard },
    /**
     * This adds a global level resource guard, which is permissive.
     * Only controllers annotated with @Resource and methods with @Scopes
     * are handled by this guard.
     */
    // { provide: APP_GUARD, useClass: ResourceGuard },
    /**
     * This adds a global level role guard, which is permissive.
     * Used by @Roles decorator with the optional @AllowAnyRole decorator for allowing any
     * specified role passed.
     */
    { provide: APP_GUARD, useClass: RoleGuard },
  ],
})
export class AppModule implements NestModule {
  configure(consumer: MiddlewareConsumer) {
    /**
     * Pass raw body for Stripe processing on single endpoint
     * @url https://github.com/golevelup/nestjs/tree/master/packages/webhooks
     */
    applyRawBodyOnlyTo(consumer, {
      method: RequestMethod.ALL,
      path: 'stripe/webhook',
    })
  }
}<|MERGE_RESOLUTION|>--- conflicted
+++ resolved
@@ -29,20 +29,14 @@
 import { PrismaClientExceptionFilter } from '../prisma/prisma-client-exception.filter'
 import { EmailService } from '../email/email.service'
 import { TemplateService } from '../email/template.service'
-<<<<<<< HEAD
-=======
 import { CoordinatorModule } from '../coordinator/coordinator.module'
->>>>>>> 0b0a2300
 import { DocumentModule } from '../document/document.module'
 import { CountryModule } from '../country/country.module'
 import { CompanyModule } from '../company/company.module'
 import { InfoRequestModule } from '../info-request/info-request.module'
 import { BankAccountModule } from '../bankaccount/bankaccount.module'
-<<<<<<< HEAD
 import { CampaignTypesModule } from '../campaign-types/campaign-types.module'
 import { PersonModule } from '../person/person.module'
-=======
->>>>>>> 0b0a2300
 
 @Module({
   imports: [
@@ -70,20 +64,14 @@
     BeneficiaryModule,
     CityModule,
     HealthModule,
-<<<<<<< HEAD
-=======
     CoordinatorModule,
->>>>>>> 0b0a2300
     DocumentModule,
     CompanyModule,
     InfoRequestModule,
     BankAccountModule,
     ExpensesModule,
-<<<<<<< HEAD
     CampaignTypesModule,
     PersonModule,
-=======
->>>>>>> 0b0a2300
   ],
   controllers: [AppController],
   providers: [
