import {
  JsonBodyMiddleware,
  RawBodyMiddleware,
  applyRawBodyOnlyTo,
} from '@golevelup/nestjs-webhooks'
import { ConfigModule, ConfigService } from '@nestjs/config'
import { APP_FILTER, APP_GUARD, APP_INTERCEPTOR } from '@nestjs/core'
import { SentryInterceptor, SentryModule } from '@ntegral/nestjs-sentry'
import { KeycloakConnectModule, RoleGuard } from 'nest-keycloak-connect'
import { MiddlewareConsumer, Module, NestModule, RequestMethod } from '@nestjs/common'

import { AppService } from './app.service'
import { AuthModule } from '../auth/auth.module'
import { CityModule } from '../city/city.module'
import { AppController } from './app.controller'
import { CustomAuthGuard } from './custom-auth.guard'
import configuration from '../config/configuration'
import { PrismaService } from '../prisma/prisma.service'
import { AccountModule } from '../account/account.module'
import { HealthModule } from '../health/health.module'
import { SupportModule } from '../support/support.module'
import { CampaignModule } from '../campaign/campaign.module'
import { ExpensesModule } from '../expenses/expenses.module'
import { AppConfigModule } from '../config/app-config.module'
import { validationSchema } from '../config/validation.config'
import { DonationsModule } from '../donations/donations.module'
import { BeneficiaryModule } from '../beneficiary/beneficiary.module'
import { KeycloakConfigService } from '../config/keycloak-config.service'
import { PrismaClientExceptionFilter } from '../prisma/prisma-client-exception.filter'
import { EmailService } from '../email/email.service'
import { TemplateService } from '../email/template.service'
import { CoordinatorModule } from '../coordinator/coordinator.module'
import { DocumentModule } from '../document/document.module'
import { CountryModule } from '../country/country.module'
import { CompanyModule } from '../company/company.module'
import { InfoRequestModule } from '../info-request/info-request.module'
import { BankAccountModule } from '../bankaccount/bankaccount.module'
<<<<<<< HEAD
import { WithdrawalModule } from '../withdrawal/withdrawal.module'
=======
import { PersonModule } from '../person/person.module'
import { VaultModule } from '../vault/vault.module'
>>>>>>> 5c9f95f7

@Module({
  imports: [
    ConfigModule.forRoot({ validationSchema, isGlobal: true, load: [configuration] }),
    /* Middlewares */
    JsonBodyMiddleware,
    RawBodyMiddleware,
    /* External modules */
    SentryModule.forRootAsync({
      imports: [ConfigModule],
      inject: [ConfigService],
      useFactory: async (config: ConfigService) => config.get('sentry', {}),
    }),
    KeycloakConnectModule.registerAsync({
      useExisting: KeycloakConfigService,
      imports: [AppConfigModule],
    }),
    /* Internal modules */
    AuthModule,
    AccountModule,
    CampaignModule,
    CountryModule,
    DonationsModule,
    SupportModule,
    BeneficiaryModule,
    CityModule,
    HealthModule,
    CoordinatorModule,
    DocumentModule,
    CompanyModule,
    InfoRequestModule,
    BankAccountModule,
    ExpensesModule,
<<<<<<< HEAD
    WithdrawalModule,
=======
    PersonModule,
    VaultModule,
>>>>>>> 5c9f95f7
  ],
  controllers: [AppController],
  providers: [
    AppService,
    PrismaService,
    EmailService,
    TemplateService,
    {
      provide: APP_FILTER,
      useClass: PrismaClientExceptionFilter,
    },
    {
      provide: APP_INTERCEPTOR,
      useFactory: () => new SentryInterceptor(),
    },
    /**
     * Will return a 401 unauthorized when it is unable to
     * verify the JWT token or Bearer header is missing.
     */
    { provide: APP_GUARD, useClass: CustomAuthGuard },
    /**
     * This adds a global level resource guard, which is permissive.
     * Only controllers annotated with @Resource and methods with @Scopes
     * are handled by this guard.
     */
    // { provide: APP_GUARD, useClass: ResourceGuard },
    /**
     * This adds a global level role guard, which is permissive.
     * Used by @Roles decorator with the optional @AllowAnyRole decorator for allowing any
     * specified role passed.
     */
    { provide: APP_GUARD, useClass: RoleGuard },
  ],
})
export class AppModule implements NestModule {
  configure(consumer: MiddlewareConsumer) {
    /**
     * Pass raw body for Stripe processing on single endpoint
     * @url https://github.com/golevelup/nestjs/tree/master/packages/webhooks
     */
    applyRawBodyOnlyTo(consumer, {
      method: RequestMethod.ALL,
      path: 'stripe/webhook',
    })
  }
}<|MERGE_RESOLUTION|>--- conflicted
+++ resolved
@@ -35,12 +35,8 @@
 import { CompanyModule } from '../company/company.module'
 import { InfoRequestModule } from '../info-request/info-request.module'
 import { BankAccountModule } from '../bankaccount/bankaccount.module'
-<<<<<<< HEAD
-import { WithdrawalModule } from '../withdrawal/withdrawal.module'
-=======
 import { PersonModule } from '../person/person.module'
 import { VaultModule } from '../vault/vault.module'
->>>>>>> 5c9f95f7
 
 @Module({
   imports: [
@@ -74,12 +70,8 @@
     InfoRequestModule,
     BankAccountModule,
     ExpensesModule,
-<<<<<<< HEAD
-    WithdrawalModule,
-=======
     PersonModule,
     VaultModule,
->>>>>>> 5c9f95f7
   ],
   controllers: [AppController],
   providers: [
