--- conflicted
+++ resolved
@@ -7,22 +7,9 @@
   let service: CoordinatorService
   beforeEach(async () => {
     const module: TestingModule = await Test.createTestingModule({
-<<<<<<< HEAD
-      providers: [CoordinatorService, PrismaService, PersonService],
-=======
       providers: [CoordinatorService, MockPrismaService, PersonService],
->>>>>>> 25c97eed
     }).compile()
     service = module.get<CoordinatorService>(CoordinatorService)
-<<<<<<< HEAD
-    prismaService = module.get<PrismaService>(PrismaService)
-    if (!person) {
-      person = (await prismaService.person.create({
-        data: { firstName: 'Ivan', lastName: 'Petrov', email: 'test@test.com' },
-      })) as Person
-    }
-=======
->>>>>>> 25c97eed
   })
 
   it('should be defined', () => {
@@ -32,41 +19,10 @@
   it('should return all', async () => {})
 
   describe('Find one', () => {
-<<<<<<< HEAD
-    it('should return searching coordinator', async () => {
-      const findFirst = jest.spyOn(service, 'findOne')
-      //create
-      const searching = await service.create({ personId: person.id })
-      const id = searching.id
-      //findOne
-      const result = await service.findOne(id)
-      //assert
-      expect(findFirst).toHaveBeenCalledWith(id)
-      expect(isUUID(id)).toBe(true)
-      expect(result?.id).toStrictEqual(searching.id)
-      expect(result?.personId).toStrictEqual(searching.personId)
-
-      if (id) {
-        await service.remove(id)
-      }
-    })
-  })
-
-  describe('delete', () => {
-    it('should delete', async () => {
-      const coordinator = await service.create({ personId: person.id })
-      const remove = jest.spyOn(service, 'remove')
-      await service.remove(coordinator.id)
-
-      expect(remove).toBeCalledWith(coordinator.id)
-      expect(isUUID(coordinator.id)).toBe(true)
-    })
-=======
     it('should return searching coordinator', async () => {})
   })
 
   describe('delete', () => {
     it('should delete', async () => {})
->>>>>>> 25c97eed
   })
 })