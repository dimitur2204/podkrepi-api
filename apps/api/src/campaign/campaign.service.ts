--- conflicted
+++ resolved
@@ -140,15 +140,6 @@
       },
     })
 
-<<<<<<< HEAD
-=======
-    donations.map((donation) => {
-      if (!donation.person) {
-        donation.person = { firstName: 'anonymous', lastName: '' }
-      }
-    })
-
->>>>>>> e22b282b
     return donations
   }
 
